# Copyright 2023-2024 SGLang Team
# Licensed under the Apache License, Version 2.0 (the "License");
# you may not use this file except in compliance with the License.
# You may obtain a copy of the License at
#
#     http://www.apache.org/licenses/LICENSE-2.0
#
# Unless required by applicable law or agreed to in writing, software
# distributed under the License is distributed on an "AS IS" BASIS,
# WITHOUT WARRANTIES OR CONDITIONS OF ANY KIND, either express or implied.
# See the License for the specific language governing permissions and
# limitations under the License.
# ==============================================================================
"""Request scheduler policy"""

import os
import random
from collections import defaultdict
from contextlib import contextmanager
from enum import Enum, auto
from typing import Dict, List, Optional, Set, Union

import torch

from sglang.srt.managers.schedule_batch import Req, ScheduleBatch
from sglang.srt.mem_cache.base_prefix_cache import BasePrefixCache
from sglang.srt.mem_cache.memory_pool import BaseTokenToKVPool
from sglang.srt.mem_cache.radix_cache import RadixCache, TreeNode

# Clip the estimation of max_new_tokens for the request whose max_new_tokens is very large.
# This can prevent the server from being too conservative.
# Note that this only clips the estimation in the scheduler but does not change the stop
# condition. The request can still generate tokens until it hits the unclipped max_new_tokens.
CLIP_MAX_NEW_TOKENS_ESTIMATION = int(
    os.environ.get("SGLANG_CLIP_MAX_NEW_TOKENS_ESTIMATION", "4096")
)

# Threshold for in-batch prefix cache.
# If a request has a matched prefix length (against existing cache) less than this value,
# the scheduler runs the in-batch prefix caching check for this request.
# If we set it to -1, it means we disable in-batch prefix caching.
IN_BATCH_PREFIX_CACHING_CHECK_THRESHOLD = int(
    os.environ.get("IN_BATCH_PREFIX_CACHING_CHECK_THRESHOLD", "32")
)

# Threshold for in-batch prefix cache.
# If a request has a matched prefix length (within the waiting queue) larger than this value,
# the scheduler deprioritizes this request
IN_BATCH_PREFIX_CACHING_DEPRIORITIZE_THRESHOLD = int(
    os.environ.get("IN_BATCH_PREFIX_CACHING_DEPRIORITIZE_THRESHOLD", "32")
)


class CacheAwarePolicy(Enum):
    """Scheduling policies that are aware of the tree cache."""

    LPM = "lpm"  # longest prefix match
    DFS_WEIGHT = "dfs-weight"  # depth-first search weighting


class CacheAgnosticPolicy(Enum):
    """Scheduling policies that are not aware of the tree cache."""

    FCFS = "fcfs"  # first come first serve
    LOF = "lof"  # longest output first
    RANDOM = "random"


class SchedulePolicy:
    Policy = Union[CacheAwarePolicy, CacheAgnosticPolicy]

    def __init__(self, policy: str, tree_cache: BasePrefixCache):
        self.policy = self._validate_and_adjust_policy(policy, tree_cache)
        self.tree_cache = tree_cache

        # It is used to find the matching prefix for in-batch prefix caching.
        self.waiting_queue_radix_tree = RadixCache(
            req_to_token_pool=None, token_to_kv_pool=None, disable=False
        )

    def calc_priority(self, waiting_queue: List[Req]) -> bool:
        policy = self._determine_active_policy(waiting_queue)

        prefix_computed = False
        if isinstance(policy, CacheAwarePolicy):
            prefix_computed = True
            temporary_deprioritized = self._compute_prefix_matches(
                waiting_queue, policy
            )
            if policy == CacheAwarePolicy.LPM:
                SchedulePolicy._sort_by_longest_prefix(
                    waiting_queue, temporary_deprioritized
                )
            elif policy == CacheAwarePolicy.DFS_WEIGHT:
                SchedulePolicy._sort_by_dfs_weight(waiting_queue, self.tree_cache)
            else:
                raise ValueError(f"Unknown CacheAware Policy: {policy=}")
        else:
            if policy == CacheAgnosticPolicy.FCFS:
                pass
            elif policy == CacheAgnosticPolicy.LOF:
                SchedulePolicy._sort_by_longest_output(waiting_queue)
            elif policy == CacheAgnosticPolicy.RANDOM:
                SchedulePolicy._sort_randomly(waiting_queue)
            else:
                raise ValueError(f"Unknown CacheAgnostic Policy: {policy=}")

        return prefix_computed

    def _determine_active_policy(self, waiting_queue: List[Req]) -> Policy:
        if len(waiting_queue) > 128 and self.policy == CacheAwarePolicy.LPM:
            # Turn off the expensive prefix matching and sorting when the #queue is large.
            return CacheAgnosticPolicy.FCFS
        return self.policy

    def _validate_and_adjust_policy(
        self, policy: str, tree_cache: BasePrefixCache
    ) -> Policy:
        """
        Validates the policy and adjusts it if necessary based on tree cache settings.
        """
        try:
            policy_enum = CacheAwarePolicy(policy)
            if tree_cache.disable:
                # If tree_cache is disabled, using CacheAgnosticPolicy policy
                return CacheAgnosticPolicy.FCFS
            return policy_enum
        except ValueError:
            try:
                return CacheAgnosticPolicy(policy)
            except ValueError:
                raise ValueError(f"Unknown schedule_policy: {policy=}")

    def _compute_prefix_matches(
        self, waiting_queue: List[Req], policy: CacheAwarePolicy
    ) -> Set[int]:
        """
        Computes and caches the matching prefixes for requests in the waiting queue,
            and handles in-batch prefix caching logic.
        """
        temporary_deprioritized: Set[int] = set()
        self.waiting_queue_radix_tree.reset()

        for r in waiting_queue:
            prefix_ids = r.adjust_max_prefix_ids()

            # NOTE: the prefix_indices must always be aligned with last_node
            r.prefix_indices, r.last_node = self.tree_cache.match_prefix(
                rid=r.rid, key=prefix_ids
            )

            # NOTE(sang): This logic is for in-batch prefix caching;
            # If there are more than 1 request that have small matching prefix from
            # existing cache, but all those requests share the same prefix, we prefer
            # to schedule only one of them so that we can increase the cache hit rate.
            # We prefer to set IN_BATCH_PREFIX_CACHING_CHECK_THRESHOLD > 0 because too small
            # threshold means we cannot use in-batch prefix caching for short prefixes.
            # It is kind of common when the engine is long running (e.g., imagine the prefix "the").
            if len(r.prefix_indices) <= IN_BATCH_PREFIX_CACHING_CHECK_THRESHOLD:
                in_batch_matching_prefixes, _ = (
                    self.waiting_queue_radix_tree.match_prefix(
                        rid=r.rid, key=prefix_ids
                    )
                )
                if (
                    len(in_batch_matching_prefixes)
                    >= IN_BATCH_PREFIX_CACHING_DEPRIORITIZE_THRESHOLD
                ):
                    temporary_deprioritized.add(r.rid)
                else:
                    # Insert with a dummy key
                    self.waiting_queue_radix_tree.insert(
                        prefix_ids, torch.empty(len(prefix_ids), dtype=torch.bool)
                    )
        return temporary_deprioritized

    @staticmethod
    def _sort_by_longest_prefix(
        waiting_queue: List[Req], temporary_deprioritized: Set[int]
    ) -> None:
        """Sorts the waiting queue based on the longest prefix match."""
        waiting_queue.sort(
            key=lambda r: (
                -len(r.prefix_indices)
                if r.rid not in temporary_deprioritized
                else float("inf")
            )
<<<<<<< HEAD
        elif policy == "fcfs":
            # first come first serve
            pass
        elif policy == "lof":
            # longest output first
            waiting_queue.sort(key=lambda x: -x.sampling_params.max_new_tokens)
        elif policy == "random":
            random.shuffle(waiting_queue)
        elif policy == "dfs-weight":
            # todo: make load back compatible with this policy
            while req.last_node.evicted:
                req.last_node = req.last_node.parent
            # Experimental policy based on custom weights
            last_node_to_reqs = defaultdict(list)
            for req in waiting_queue:
                last_node_to_reqs[req.last_node].append(req)

            node_to_weight = defaultdict(int)
            for node in last_node_to_reqs:
                node_to_weight[node] = len(last_node_to_reqs[node])
            self.calc_weight(self.tree_cache.root_node, node_to_weight)

            waiting_queue.clear()
            self.get_dfs_priority(
                self.tree_cache.root_node,
                node_to_weight,
                last_node_to_reqs,
                waiting_queue,
            )
        else:
            raise ValueError(f"Unknown schedule_policy: {policy=}")
=======
        )
>>>>>>> f3e9b489

    @staticmethod
    def _sort_by_dfs_weight(
        waiting_queue: List[Req], tree_cache: BasePrefixCache
    ) -> None:
        """Sorts the waiting queue based on a depth-first search weighting."""
        last_node_to_reqs = defaultdict(list)
        for req in waiting_queue:
            last_node_to_reqs[req.last_node].append(req)

        node_to_weight = defaultdict(int)
        for node in last_node_to_reqs:
            node_to_weight[node] = len(last_node_to_reqs[node])
        SchedulePolicy._calc_weight(tree_cache.root_node, node_to_weight)

        waiting_queue.clear()
        SchedulePolicy._get_dfs_priority(
            tree_cache.root_node,
            node_to_weight,
            last_node_to_reqs,
            waiting_queue,
        )

    @staticmethod
    def _sort_by_longest_output(waiting_queue: List[Req]) -> None:
        """Sorts the waiting queue based on the longest output (max_new_tokens)."""
        waiting_queue.sort(key=lambda x: -x.sampling_params.max_new_tokens)

    @staticmethod
    def _sort_randomly(waiting_queue: List[Req]) -> None:
        """Shuffles the waiting queue randomly."""
        random.shuffle(waiting_queue)

    @staticmethod
    def _calc_weight(cur_node: TreeNode, node_to_weight: Dict[TreeNode, int]) -> None:
        for child in cur_node.children.values():
            SchedulePolicy._calc_weight(child, node_to_weight)
            node_to_weight[cur_node] += node_to_weight[child]

    @staticmethod
    def _get_dfs_priority(
        cur_node: TreeNode,
        node_to_priority: Dict[TreeNode, int],
        last_node_to_reqs: Dict[TreeNode, List[Req]],
        q: List,
    ) -> None:
        childs = [child for child in cur_node.children.values()]
        childs.sort(key=lambda x: -node_to_priority[x])
        for child in childs:
            SchedulePolicy._get_dfs_priority(
                child, node_to_priority, last_node_to_reqs, q
            )
        q.extend(last_node_to_reqs[cur_node])


class AddReqResult(Enum):
    CONTINUE = auto()  # Continue to add requests
    NO_TOKEN = auto()  # No token left
    OTHER = auto()  # Other reasons to stop adding requests


class PrefillAdder:
    def __init__(
        self,
        tree_cache: BasePrefixCache,
        token_to_kv_pool: BaseTokenToKVPool,
        running_batch: ScheduleBatch,
        new_token_ratio: float,
        rem_input_tokens: int,
        rem_chunk_tokens: Optional[int],
        mixed_with_decode_tokens: int = 0,
    ):
        self.tree_cache = tree_cache
        self.token_to_kv_pool = token_to_kv_pool
        self.running_batch = running_batch
        self.new_token_ratio = new_token_ratio
        self.rem_input_tokens = rem_input_tokens - mixed_with_decode_tokens
        self.rem_chunk_tokens = rem_chunk_tokens
        if self.rem_chunk_tokens is not None:
            self.rem_chunk_tokens -= mixed_with_decode_tokens

        self.rem_total_token_offset = mixed_with_decode_tokens
        self.cur_rem_token_offset = mixed_with_decode_tokens

        self.req_states = None
        self.can_run_list = []
        self.new_being_chunked_req = None
        self.log_hit_tokens = 0
        self.log_input_tokens = 0

        if running_batch is not None:
            self.rem_total_token_offset += sum(
                [
                    min(
                        (r.sampling_params.max_new_tokens - len(r.output_ids)),
                        CLIP_MAX_NEW_TOKENS_ESTIMATION,
                    )
                    * self.new_token_ratio
                    for r in running_batch.reqs
                ]
            )

    @property
    def rem_total_tokens(self):
        return (
            self.token_to_kv_pool.available_size()
            + self.tree_cache.evictable_size()
            - self.rem_total_token_offset
        )

    @property
    def cur_rem_tokens(self):
        return (
            self.token_to_kv_pool.available_size()
            + self.tree_cache.evictable_size()
            - self.cur_rem_token_offset
        )

    def budget_state(self):
        if self.rem_total_tokens <= 0 or self.cur_rem_tokens <= 0:
            return AddReqResult.NO_TOKEN

        if self.rem_input_tokens <= 0 or (
            self.rem_chunk_tokens is not None and self.rem_chunk_tokens <= 0
        ):
            return AddReqResult.OTHER

        return AddReqResult.CONTINUE

    def _prefill_one_req(
        self, prefix_len: int, extend_input_len: int, max_new_tokens: int
    ):
        self.rem_total_token_offset += extend_input_len + max_new_tokens
        self.cur_rem_token_offset += extend_input_len
        self.rem_input_tokens -= extend_input_len
        if self.rem_chunk_tokens is not None:
            self.rem_chunk_tokens -= extend_input_len

        self.log_hit_tokens += prefix_len
        self.log_input_tokens += extend_input_len

    def add_being_chunked_req(self, req: Req):
        truncated = req.extend_input_len > self.rem_chunk_tokens
        req.extend_input_len = min(req.extend_input_len, self.rem_chunk_tokens)
        req.fill_ids = req.fill_ids[: len(req.prefix_indices) + req.extend_input_len]
        self.can_run_list.append(req)

        self._prefill_one_req(
            0,
            req.extend_input_len,
            (
                min(req.sampling_params.max_new_tokens, CLIP_MAX_NEW_TOKENS_ESTIMATION)
                if not truncated
                else 0
            ),
        )

        # Return if chunked prefill not finished
        return req if truncated else None

    @contextmanager
    def _lock_node(self, last_node: TreeNode):
        try:
            self.tree_cache.inc_lock_ref(last_node)
            yield None
        finally:
            self.tree_cache.dec_lock_ref(last_node)

    def add_one_req_ignore_eos(self, req: Req):
        def add_req_state(r, insert_sort=False):
            new_token_ratio = (
                1.0 if r.sampling_params.ignore_eos else self.new_token_ratio
            )
            tokens_left = r.sampling_params.max_new_tokens * new_token_ratio - len(
                r.output_ids
            )
            tokens_occupied = len(r.origin_input_ids) + len(r.output_ids)

            if tokens_left > 0:
                if not insert_sort:
                    self.req_states.append((tokens_left, tokens_occupied))
                else:
                    i = 0
                    for i in range(len(self.req_states)):
                        if tokens_left <= self.req_states[i][0]:
                            break
                    self.req_states.insert(i, (tokens_left, tokens_occupied))

        if self.req_states is None:
            self.req_states = []
            add_req_state(req)
            if self.running_batch is not None:
                for r in self.running_batch.reqs:
                    add_req_state(r)
            for r in self.can_run_list:
                add_req_state(r)
            self.req_states.sort(key=lambda x: x[0])
        else:
            add_req_state(req, insert_sort=True)

        cur_rem_tokens = self.cur_rem_tokens - len(req.origin_input_ids)
        tokens_freed = 0
        for i, (tokens_left, tokens_occupied) in enumerate(self.req_states):
            decode_steps = (
                self.req_states[i + 1][0]
                if i + 1 < len(self.req_states)
                else tokens_left
            )
            bs = len(self.req_states) - i
            if cur_rem_tokens + tokens_freed - decode_steps * bs <= 0:
                return AddReqResult.NO_TOKEN
            tokens_freed += tokens_occupied

        if (
            self.rem_chunk_tokens is None
            or req.extend_input_len <= self.rem_chunk_tokens
        ):
            self.can_run_list.append(req)
            self._prefill_one_req(
                0,
                req.extend_input_len,
                min(req.sampling_params.max_new_tokens, CLIP_MAX_NEW_TOKENS_ESTIMATION),
            )
        else:
            # Chunked prefill
            trunc_len = self.rem_chunk_tokens
            if trunc_len == 0:
                return AddReqResult.OTHER

            req.extend_input_len = trunc_len
            req.fill_ids = req.fill_ids[:trunc_len]
            self.can_run_list.append(req)
            self.new_being_chunked_req = req
            self._prefill_one_req(0, trunc_len, 0)

        return self.budget_state()

    def add_one_req(self, req: Req):
        if req.sampling_params.ignore_eos and self.tree_cache.disable:
            return self.add_one_req_ignore_eos(req)

        total_tokens = req.extend_input_len + min(
            req.sampling_params.max_new_tokens, CLIP_MAX_NEW_TOKENS_ESTIMATION
        )
        input_tokens = req.extend_input_len
        prefix_len = len(req.prefix_indices)

        if total_tokens >= self.rem_total_tokens:
            return AddReqResult.NO_TOKEN

        if input_tokens > self.rem_input_tokens and len(self.can_run_list) != 0:
            return AddReqResult.OTHER

        with self._lock_node(req.last_node):
            if total_tokens > self.rem_total_tokens:
                return AddReqResult.NO_TOKEN

            if (
                self.rem_chunk_tokens is None
                or input_tokens <= self.rem_chunk_tokens
                or (
                    req.return_logprob
                    and req.logprob_start_len != len(req.origin_input_ids) - 1
                )
            ):
                # Non-chunked prefill
                self.can_run_list.append(req)
                self.tree_cache.inc_lock_ref(req.last_node)
                self._prefill_one_req(
                    prefix_len,
                    input_tokens,
                    min(
                        req.sampling_params.max_new_tokens,
                        CLIP_MAX_NEW_TOKENS_ESTIMATION,
                    ),
                )
            else:
                # Chunked prefill
                trunc_len = self.rem_chunk_tokens
                if trunc_len == 0:
                    return AddReqResult.OTHER

                req.extend_input_len = trunc_len
                req.fill_ids = req.fill_ids[: len(req.prefix_indices) + trunc_len]
                self.can_run_list.append(req)
                self.new_being_chunked_req = req
                self.tree_cache.inc_lock_ref(req.last_node)
                self._prefill_one_req(prefix_len, trunc_len, 0)

        return self.budget_state()<|MERGE_RESOLUTION|>--- conflicted
+++ resolved
@@ -185,41 +185,7 @@
                 if r.rid not in temporary_deprioritized
                 else float("inf")
             )
-<<<<<<< HEAD
-        elif policy == "fcfs":
-            # first come first serve
-            pass
-        elif policy == "lof":
-            # longest output first
-            waiting_queue.sort(key=lambda x: -x.sampling_params.max_new_tokens)
-        elif policy == "random":
-            random.shuffle(waiting_queue)
-        elif policy == "dfs-weight":
-            # todo: make load back compatible with this policy
-            while req.last_node.evicted:
-                req.last_node = req.last_node.parent
-            # Experimental policy based on custom weights
-            last_node_to_reqs = defaultdict(list)
-            for req in waiting_queue:
-                last_node_to_reqs[req.last_node].append(req)
-
-            node_to_weight = defaultdict(int)
-            for node in last_node_to_reqs:
-                node_to_weight[node] = len(last_node_to_reqs[node])
-            self.calc_weight(self.tree_cache.root_node, node_to_weight)
-
-            waiting_queue.clear()
-            self.get_dfs_priority(
-                self.tree_cache.root_node,
-                node_to_weight,
-                last_node_to_reqs,
-                waiting_queue,
-            )
-        else:
-            raise ValueError(f"Unknown schedule_policy: {policy=}")
-=======
-        )
->>>>>>> f3e9b489
+        )
 
     @staticmethod
     def _sort_by_dfs_weight(
@@ -228,6 +194,9 @@
         """Sorts the waiting queue based on a depth-first search weighting."""
         last_node_to_reqs = defaultdict(list)
         for req in waiting_queue:
+            # todo: make load back compatible with this policy
+            while req.last_node.evicted:
+                req.last_node = req.last_node.parent
             last_node_to_reqs[req.last_node].append(req)
 
         node_to_weight = defaultdict(int)
