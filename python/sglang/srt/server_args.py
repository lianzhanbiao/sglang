--- conflicted
+++ resolved
@@ -158,11 +158,11 @@
     delete_ckpt_after_loading: bool = False
     enable_memory_saver: bool = False
     allow_auto_truncate: bool = False
-    enable_hierarchical_cache: bool = False
 
     # Custom logit processor
     enable_custom_logit_processor: bool = False
     tool_call_parser: str = None
+    enable_hierarchical_cache: bool = False
 
     def __post_init__(self):
         # Set missing default values
@@ -875,11 +875,6 @@
             help="Allow automatically truncating requests that exceed the maximum input length instead of returning an error.",
         )
         parser.add_argument(
-<<<<<<< HEAD
-            "--enable-hierarchical-cache",
-            action="store_true",
-            help="Enable hierarchical cache",
-=======
             "--enable-custom-logit-processor",
             action="store_true",
             help="Enable users to pass custom logit processors to the server (disabled by default for security)",
@@ -891,7 +886,11 @@
             choices=["qwen25", "mistral", "llama3"],
             default=ServerArgs.tool_call_parser,
             help="Specify the parser for handling tool-call interactions. Options include: 'qwen25', 'mistral', and 'llama3'.",
->>>>>>> af02f99b
+        )
+        parser.add_argument(
+            "--enable-hierarchical-cache",
+            action="store_true",
+            help="Enable hierarchical cache",
         )
 
     @classmethod
